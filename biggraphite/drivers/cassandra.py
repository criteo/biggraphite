--- conflicted
+++ resolved
@@ -33,16 +33,12 @@
 from cassandra import concurrent as c_concurrent
 from cassandra import encoder as c_encoder
 from cassandra import query as c_query
-<<<<<<< HEAD
 try:
     from cassandra.io import libevreactor as c_libevreactor
     CONNECTION_CLASS = c_libevreactor.LibevConnection
 except ImportError, e:
     from cassandra.io import asyncorereactor as c_asyncorereactor
     CONNECTION_CLASS = c_asyncorereactor.AsyncoreConnection
-=======
-from cassandra.io.asyncorereactor import AsyncoreConnection as c_reactor
->>>>>>> d77edb94
 
 from biggraphite import accessor as bg_accessor
 from biggraphite import glob_utils as bg_glob
@@ -360,11 +356,7 @@
     return bg_accessor.round_up(row_size_ms, _ROW_SIZE_PRECISION_MS)
 
 
-<<<<<<< HEAD
 class _CappedConnection(CONNECTION_CLASS):
-=======
-class _CappedConnection(c_reactor):
->>>>>>> d77edb94
     """A connection with a cap on the number of in-flight requests per host."""
 
     # 300 is the minimum with protocol version 3, default is 65536
@@ -606,11 +598,7 @@
         self.max_metrics_per_pattern = max_metrics_per_pattern
         self.max_queries_per_pattern = max_queries_per_pattern
         self.max_concurrent_queries_per_pattern = max_concurrent_queries_per_pattern
-<<<<<<< HEAD
-=======
         self.max_concurrent_connections = max_concurrent_connections
-        self.__connections = connections
->>>>>>> d77edb94
         self.__compression = compression
         self.__trace = trace
         self.__bulkimport = bulkimport
